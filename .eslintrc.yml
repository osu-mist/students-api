parser: babel-eslint
extends:
  - airbnb-base
  - plugin:flowtype/recommended
plugins:
  - flowtype
  - eslint-plugin-import-order-alphabetical
env:
  node: true
  mocha: true
rules:
  no-param-reassign: "off"
  no-console: "off"
<<<<<<< HEAD
  import/order: [error, newlines-between: always]
  import-order-alphabetical/order: [error]
overrides:
  - files:
      - "**/*-example.js"
      - src/api/v1/db/awsS3/aws-operations.js
    rules:
      import/no-unresolved: "off"
      import/order: "off"
      import-order-alphabetical/order: "off"
settings:
  import/resolver:
    babel-module: {}
=======
  import/no-unresolved:
    - error
    - commonjs: true
      ignore: [ ^aws-sdk$, ^oracledb$, ^request-promise-native$ ]
>>>>>>> cd5f393a
<|MERGE_RESOLUTION|>--- conflicted
+++ resolved
@@ -11,23 +11,12 @@
 rules:
   no-param-reassign: "off"
   no-console: "off"
-<<<<<<< HEAD
   import/order: [error, newlines-between: always]
   import-order-alphabetical/order: [error]
-overrides:
-  - files:
-      - "**/*-example.js"
-      - src/api/v1/db/awsS3/aws-operations.js
-    rules:
-      import/no-unresolved: "off"
-      import/order: "off"
-      import-order-alphabetical/order: "off"
-settings:
-  import/resolver:
-    babel-module: {}
-=======
   import/no-unresolved:
     - error
     - commonjs: true
       ignore: [ ^aws-sdk$, ^oracledb$, ^request-promise-native$ ]
->>>>>>> cd5f393a
+settings:
+  import/resolver:
+    babel-module: {}