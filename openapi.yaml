swagger: '2.0'
info:
  title: Students API
  description: Get information about students at OSU.
  version: v1
  license:
    name: GNU Affero General Public License Version 3
    url: http://www.gnu.org/licenses/agpl-3.0.en.html
  contact:
    name: IS Data Architecture Team
    url: https://is.oregonstate.edu/data-architecture
    email: isdataarchitecture@oregonstate.edu
schemes:
  - https
host: api.oregonstate.edu
basePath: /v1
externalDocs:
  description: GitHub Repository
  url: https://github.com/osu-mist/students-api
produces:
  - application/json
paths:
  /students/{osuID}/account-balance:
    get:
      tags:
        - students
        - account-balance
      description: Get a student's current account balance.
      operationId: getAccountBalanceById
      parameters:
        - $ref: '#/parameters/authorization'
        - $ref: '#/parameters/osuID'
      responses:
        200:
          description: Successful response
          schema:
            $ref: '#/definitions/AccountBalanceResult'
        404:
          description: Student not found
          schema:
            $ref: '#/definitions/Errors'
        500:
          description: Internal Server Error
          schema:
            $ref: '#/definitions/Errors'
  /students/{osuID}/account-transactions:
    get:
      tags:
        - students
        - account-transactions
      description: Get a student's history of account transactions.
      operationId: getAccountTransactionsById
      parameters:
        - $ref: '#/parameters/authorization'
        - $ref: '#/parameters/osuID'
      responses:
        200:
          description: Successful response
          schema:
            $ref: '#/definitions/AccountTransactionsResult'
        404:
          description: Student not found
          schema:
            $ref: '#/definitions/Errors'
        500:
          description: Internal Server Error
          schema:
            $ref: '#/definitions/Errors'
  /students/{osuID}/gpa:
    get:
      tags:
        - students
        - gpa
      description: Get a student's overall grade point averages.
      operationId: getGradePointAverageById
      parameters:
        - $ref: '#/parameters/authorization'
        - $ref: '#/parameters/osuID'
      responses:
        200:
          description: Successful response
          schema:
            $ref: '#/definitions/GradePointAverageResult'
        404:
          description: Student not found
          schema:
            $ref: '#/definitions/Errors'
        500:
          description: Internal Server Error
          schema:
            $ref: '#/definitions/Errors'
  /students/{osuID}/academic-status:
    get:
      tags:
        - students
        - academic-status
      description: Get GPA and academic standing for each term a student is registered for.
      operationId: getAcademicStatusById
      parameters:
        - $ref: '#/parameters/authorization'
        - $ref: '#/parameters/term'
        - $ref: '#/parameters/osuID'
      responses:
        200:
          description: Successful response
          schema:
            $ref: '#/definitions/AcademicStatusResult'
        400:
          description: Bad term
          schema:
            $ref: '#/definitions/Errors'
        404:
          description: Student not found
          schema:
            $ref: '#/definitions/Errors'
        500:
          description: Internal Server Error
          schema:
            $ref: '#/definitions/Errors'
  /students/{osuID}/classification:
    get:
      tags:
        - students
        - classification
      description: Get a student's classification information
      operationId: getClassificationById
      parameters:
        - $ref: '#/parameters/authorization'
        - $ref: '#/parameters/osuID'
      responses:
        200:
          description: Successful response
          schema:
            $ref: '#/definitions/ClassificationResult'
        404:
          description: Student not found
          schema:
            $ref: '#/definitions/Errors'
        500:
          description: Internal Server Error
          schema:
            $ref: '#/definitions/Errors'
  /students/{osuID}/grades:
    get:
      tags:
        - students
        - grades
      description: Get a student's final grades for their classes.
      operationId: getGradesById
      parameters:
        - $ref: '#/parameters/authorization'
        - $ref: '#/parameters/term'
        - $ref: '#/parameters/osuID'
      responses:
        200:
          description: Successful response
          schema:
            $ref: '#/definitions/GradesResult'
        400:
          description: Bad term
          schema:
            $ref: '#/definitions/Errors'
        404:
          description: Student not found
          schema:
            $ref: '#/definitions/Errors'
        500:
          description: Internal Server Error
          schema:
            $ref: '#/definitions/Errors'
  /students/{osuID}/class-schedule:
    get:
      tags:
        - students
        - class-schedule
      description: >
        Get a student's class schedule. If no 'term' parameter is provided,
        active registrations for all terms will be returned.
      operationId: getClassScheduleById
      parameters:
        - name: term
          in: query
          required: true
          description: >
            Term code. Example: 201802. You can also specify 'current' to get the current term.
            During academic breaks, the current term will be the current or the
            most future term. For example, during spring break, the current term will be the spring term.
          type: string
        - $ref: '#/parameters/authorization'
        - $ref: '#/parameters/osuID'
      responses:
        200:
          description: Successful response
          schema:
            $ref: '#/definitions/ClassScheduleResult'
        400:
          description: Bad term
          schema:
            $ref: '#/definitions/Errors'
        404:
          description: Student not found
          schema:
            $ref: '#/definitions/Errors'
        500:
          description: Internal Server Error
          schema:
            $ref: '#/definitions/Errors'
  /students/{osuID}/holds:
    get:
      tags:
        - students
        - holds
      description: Get a student's current academic holds.
      operationId: getHoldsById
      parameters:
        - $ref: '#/parameters/authorization'
        - $ref: '#/parameters/osuID'
      responses:
        200:
          description: Successful response
          schema:
            $ref: '#/definitions/HoldsResult'
        404:
          description: Student not found
          schema:
            $ref: '#/definitions/Errors'
        500:
          description: Internal Server Error
          schema:
            $ref: '#/definitions/Errors'
  /students/{osuID}/work-study:
    get:
      tags:
        - students
        - work-study
      description: Get a student's available work study funding.
      operationId: getWorkStudyById
      parameters:
        - $ref: '#/parameters/authorization'
        - $ref: '#/parameters/osuID'
      responses:
        200:
          description: Successful response
          schema:
            $ref: '#/definitions/WorkStudyResult'
        404:
          description: Student not found
          schema:
            $ref: '#/definitions/Errors'
        500:
          description: Internal Server Error
          schema:
            $ref: '#/definitions/Errors'
  /students/{osuID}/dual-enrollment:
    get:
      tags:
        - students
        - dual-enrollment
      description: Get a student's enrolled credit hours from a dual enrollment institution.
      operationId: getDualEnrollmentById
      parameters:
        - $ref: '#/parameters/authorization'
        - $ref: '#/parameters/term'
        - $ref: '#/parameters/osuID'
      responses:
        200:
          description: Successful response
          schema:
            $ref: '#/definitions/DualEnrollmentResult'
        404:
          description: Student not found
          schema:
            $ref: '#/definitions/Errors'
        500:
          description: Internal Server Error
          schema:
            $ref: '#/definitions/Errors'
parameters:
  authorization:
    name: Authorization
    in: header
    type: string
    required: true
    description: '"Bearer [token]" where [token] is your OAuth2 access token'
  osuID:
    name: osuID
    in: path
    required: true
    description: OSU ID of person
    type: string
  term:
    name: term
    in: query
    required: false
    description: >
      Term code. Example: 201802. You can also specify 'current' to get the current term. During
      academic breaks, the current term will be the current or the most future term. For example,
      during spring break, the current term will be the spring term.
    type: string
definitions:
  AccountBalanceResult:
    properties:
      links:
        $ref: '#/definitions/SelfLink'
      data:
        properties:
          id:
            $ref: '#/definitions/StudentID'
          type:
            type: string
            example: 'account-balance'
          attributes:
            properties:
              currentBalance:
                type: number
                format: float
                description: Current balance of student's account, in USD.
                example: 2500.39
          links:
            $ref: '#/definitions/SelfLink'
  AccountTransactionsResult:
    properties:
      links:
        $ref: '#/definitions/SelfLink'
      data:
        properties:
          id:
            $ref: '#/definitions/StudentID'
          type:
            type: string
            example: 'account-transactions'
          attributes:
            properties:
              transactions:
                type: array
                items:
                  properties:
                    amount:
                      type: number
                      format: float
                      description: Amount of money transferred for transaction, in USD.
                      example: 200.59
                    description:
                      type: string
                      description: Description of transaction.
                      example: 'Tuition Deposit Applied'
                    entryDate:
                      type: string
                      format: date-time
                      description: Date the transaction was entered.
                      example: '2018-04-27T06:31:15Z'
          links:
            $ref: '#/definitions/SelfLink'
  AcademicStatusResult:
    properties:
      links:
        $ref: '#/definitions/SelfLink'
      data:
        type: array
        items:
          properties:
            id:
              $ref: '#/definitions/StudentAndTermID'
            type:
              type: string
              example: 'academic-status'
            attributes:
              properties:
                academicStanding:
                  type: string
                  example: Good Standing
                  description: Academic standing
                  enum:
                    - 'Good Standing'
                    - 'Academic Dismissal - Graduate'
                    - 'Continued Deferred Suspension'
                    - 'Honor Roll'
                    - 'Academic Probation'
                    - 'Special Deferred Suspension'
                    - 'Academic Suspension'
                    - 'Deferred Suspension'
                    - 'Academic Warning'
                    - 'Reinstatement After Suspension'
                term:
                  description: The term that this course was graded for.
                  type: string
                  example: '201901'
                termDescription:
                  description: Description of the term.
                  type: string
                  example: 'Fall 2018'
                gpa:
                  description: Grade point averages for the given term.
                  type: array
                  items:
                    $ref: '#/definitions/GradePointAverage'
            links:
              $ref: '#/definitions/SelfLink'
  ClassificationResult:
    properties:
      links:
        $ref: '#/definitions/SelfLink'
      data:
        properties:
          id:
            $ref: '#/definitions/StudentID'
          type:
            type: string
            example: 'classification'
          attributes:
            properties:
              level:
                description: Acamedic level of a student
                type: string
                example: 'Undergraduate'
                enum:
                  - 'Level Not Declared'
                  - 'Graduate'
                  - 'Postbac Degree Seeking'
                  - 'Undergraduate'
                  - 'Non-Degree / Credential'
                  - 'Professional'
                  - 'Cascades Partner'
                  - 'Cascades Partner Grad Course'
                  - 'E-Campus Undergraduate Course'
                  - 'E-Campus Graduate Course'
                  - 'E-Campus Overlay Course'
                  - 'E-Campus Intermediate Course'
                  - 'Non Credit'
                  - 'INTO OSU GE/AE/Pathways'
                  - 'ECampus CCLP & Couseling PHD'
              classification:
                description: Classification of a student
                example: 'Sophomore'
                type: string
                enum:
                  - 'Freshman'
                  - 'Sophomore'
                  - 'Junior'
                  - 'Senior'
                  - 'Vet Med-First Year'
                  - 'Determine from Student Type'
                  - 'Continuing Higher Education'
                  - 'Vet Med-Second Year'
                  - 'Vet Med-Third Year'
                  - 'Vet Med-Fourth Year'
                  - 'Auditor Only'
          links:
            $ref: '#/definitions/SelfLink'
  GradePointAverageResult:
    properties:
      links:
        $ref: '#/definitions/SelfLink'
      data:
        properties:
          id:
            $ref: '#/definitions/StudentID'
          type:
            type: string
            example: 'gpa'
          attributes:
            properties:
              gpaLevels:
                description: Array of GPA s for the student. A student could have a separate GPA for transfer credits, for example.
                type: array
                items:
                  $ref: '#/definitions/GradePointAverage'
          links:
            $ref: '#/definitions/SelfLink'
  GradePointAverage:
    properties:
      gpa:
        description: Grade point average
        type: string
        example: '3.49'
      gpaCreditHours:
        description: Credit hours applied toward GPA calculation.
        type: integer
        example: 146
      gpaType:
        description: Type of GPA. For example, Institution, Transfer, or Overall.
        type: string
        example: 'Institution'
        enum:
          - 'Institution'
          - 'Transfer'
          - 'Overall'
      creditHoursAttempted:
        description: Credit hours attempted for GPA calculation.
        type: integer
        example: 146
      creditHoursEarned:
        description: Credit hours earned for GPA calculation.
        type: integer
        example: 146
      creditHoursPassed:
        description: Credit hours passed for GPA calculation.
        type: integer
        example: 146
      level:
        description: Academic level for GPA calculation.
        type: string
        example: 'Undergraduate'
      qualityPoints:
        description: Quality points for GPA calculation.
        type: string
        example: '578.70'
  GradesResult:
    properties:
<<<<<<< HEAD
=======
      id:
        type: string
        description: A unique ID of pet
      type:
        type: string
        enum: [pet]
>>>>>>> f959a58a
      links:
        $ref: '#/definitions/SelfLink'
      data:
        type: array
        items:
          properties:
            id:
              $ref: '#/definitions/StudentAndTermAndCourseID'
            type:
              type: string
              example: 'grades'
            attributes:
              properties:
                courseReferenceNumber:
                  description: Uniquely identifies a course section for a given term.
                  type: string
                  example: '123456'
                gradeFinal:
                  description: Letter grade representing the student's final grade for the course.
                  type: string
                  example: 'A-'
                gradeAcademicHistoryFinal:
                  description: >
                    Letter grade representing the student's final grade as recorded in their academic histroy.
                    This could differ from gradeFinal for a course that was taken on a Satisfactory/Unsatisfactory grading scheme.
                  type: string
                  example: 'A-'
                courseSubject:
                  description: Abbreviated course subject.
                  type: string
                  example: 'ECON'
                courseSubjectDescription:
                  description: Description of course subject.
                  type: string
                  example: 'Economics'
                courseNumber:
                  type: string
                  example: '352'
                courseTitle:
                  description: Title of the course.
                  type: string
                  example: 'Environmental Economics & Policy'
                sectionNumber:
                  description: The unique section of a specific course number.
                  type: string
                  example: '001'
                term:
                  description: The term that this course was graded for.
                  type: string
                  example: '201901'
                termDescription:
                  description: Description of the term.
                  type: string
                  example: 'Fall 2018'
                scheduleDescription:
                  description: Human readable scheduleType.
                  type: string
                  example: 'Lecture'
                scheduleType:
                  description: Format type for the course.
                  type: string
                  example: 'A'
                  enum: [B, C, D, E, F, G, H, I, J, K, A, L, M, N, O, P , Q, R, S, T, U, W, Y, Z, V, X, MID, FIL, HYB]
                creditHours:
                  description: Credit hours of the course.
                  type: integer
                  example: 3
                registrationStatus:
                  description: The student's registration status for the course.
                  type: string
                  example: 'Web Registered'
                courseLevel:
                  description: Academic level of the course.
                  type: string
                  example: 'Undergraduate'
            links:
              $ref: '#/definitions/SelfLink'
  ClassScheduleResult:
    properties:
      links:
        $ref: '#/definitions/SelfLink'
      data:
        type: array
        items:
          properties:
            id:
              $ref: '#/definitions/StudentAndTermAndCourseID'
            type:
              type: string
              example: 'class-schedule'
            attributes:
              properties:
                academicYear:
                  description: Code value to identify the academic year for the term.
                  type: string
                  example: '1819'
                academicYearDescription:
                  description: Short summary of the academic year for the term.
                  type: string
                  example: 'Academic Year 2018-19'
                courseReferenceNumber:
                  description: Uniquely identifies a course section for a given term.
                  type: string
                  example: '123456'
                courseSubject:
                  description: Abbreviated course subject.
                  type: string
                  example: 'ECON'
                courseSubjectDescription:
                  description: Description of course subject.
                  type: string
                  example: 'Economics'
                courseNumber:
                  type: string
                  example: '352'
                courseTitle:
                  description: Title of the course.
                  type: string
                  example: 'Environmental Economics & Policy'
                sectionNumber:
                  description: The unique section of a specific course number.
                  type: string
                  example: '001'
                term:
                  description: The term that this course is scheduled for.
                  type: string
                  example: '201901'
                termDescription:
                  description: Description of the term.
                  type: string
                  example: 'Fall 2018'
                scheduleDescription:
                  description: Human readable schedule type for the course (agnostic of meeting times).
                  type: string
                  example: 'Lecture'
                scheduleType:
                  description: Type of schedule for the course (agnostic of meeting times).
                  type: string
                  example: 'A'
                  enum: [B, C, D, E, F, G, H, I, J, K, A, L, M, N, O, P , Q, R, S, T, U, W, Y, Z, V, X, MID, FIL, HYB]
                creditHours:
                  description: Credit hours of the course.
                  type: integer
                  example: 3
                registrationStatus:
                  description: The student's registration status for the course.
                  type: string
                  example: 'Web Registered'
                gradingMode:
                  description: The grading mode for the course.
                  type: string
                  example: 'Normal Grading Mode'
                continuingEducation:
                  description: Identifies whether the course is enrolled for continuing education credits.
                  type: boolean
                faculty:
                  description: Faculty and instructors associated with this course.
                  type: array
                  items:
                    properties:
                      osuID:
                        description: Person ID for the faculty.
                        type: string
                        example: '937654321'
                      name:
                        description: Display name of the faculty.
                        type: string
                        example: 'Johnson, Bob'
                      email:
                        description: Email address of the faculty.
                        type: string
                        example: 'bob.johnson@oregonstate.edu'
                      primary:
                        description: Indicates whether the faculty is the primary faculty for the course.
                        type: boolean
                        example: true
                meetingTimes:
                  description: Weekly meeting times for the course.
                  type: array
                  items:
                    properties:
                      beginDate:
                        description: The starting date of the meeting time schedule.
                        type: string
                        format: date
                        example: '2018-09-20'
                      beginTime:
                        description: The starting time of the meeting time for the course in 24 hour format.
                        type: string
                        example: '14:00:00'
                      endDate:
                        description: The ending date of the meeting time schedule.
                        type: string
                        format: date
                        example: '2018-11-30'
                      endTime:
                        description: The starting time of the meeting time for the course in 24 hour format.
                        type: string
                        example: '14:50:00'
                      room:
                        description: Room where the meeting time meets.
                        type: string
                        example: '100'
                      building:
                        description: The building abbreviation of the meeting time.
                        type: string
                        example: 'LINC'
                      buildingDescription:
                        description: The name of the building.
                        type: string
                        example: 'Learning Innovation Center'
                      campus:
                        description: Campus location of the meeting time.
                        type: string
                        example: 'Oregon State - Corvallis'
                      hoursPerWeek:
                        description: The amount of hours this meeting time meets per week.
                        type: number
                        format: float
                        example: 1.66
                      creditHourSession:
                        description: Session credit hours for this meeting time.
                        type: integer
                        example: 2
                      scheduleType:
                        description: |
                          Type of schedule for this given meeting type.
                          B: Discussion
                          C: Recitation
                          D: Laboratory
                          E: Seminar
                          F: Independent or Special Studies
                          G: Research
                          H: Activity
                          I: Experimental
                          J: Internship
                          K: Streaming Media
                          A: Lecture
                          L: Tutorial
                          M: Practicum
                          N: Reading and Conference
                          O: Experiential/Co-op Education
                          P: Programmed Instruction
                          Q: Thesis
                          R: Studio
                          S: Project
                          T: Telecourse/Distance Learning
                          U: Externship
                          W: Workshop
                          Y: Online
                          Z: Modular
                          V: Examination for Credit
                          X: One-time Event
                          MID: Midterm Exam
                          FNL: Final Exam
                          HYB: Hybrid
                        type: string
                        example: 'A'
                        enum: [B, C, D, E, F, G, H, I, J, K, A, L, M, N, O, P , Q, R, S, T, U, W, Y, Z, V, X, MID, FIL, HYB]
                      weeklySchedule:
                        description: |
                          Array of day abbreviations to represent which days of the week this meeting time occurs on.
                          If an abbreviation is present in the array, the meeting time meets on that day of the week.
                          The meeting time does not meet on any days of the week which aren't in the array.
                          Abbreviations and their corresponding day of the week:
                          M: Monday
                          T: Tuesday
                          W: Wednesday
                          Th: Thursday
                          F: Friday
                          Sa: Saturday
                          Su: Sunday
                        type: array
                        example: ['M', 'W', 'F']
                        items:
                          type: string
                          enum:  [M, T, W, Th, F, Sa, Su]
            links:
              $ref: '#/definitions/SelfLink'
  HoldsResult:
    properties:
      links:
        $ref: '#/definitions/SelfLink'
      data:
        properties:
          id:
            $ref: '#/definitions/StudentID'
          type:
            type: string
            example: 'holds'
          attributes:
            properties:
              holds:
                type: array
                items:
                  properties:
                    fromDate:
                      description: The date this hold becomes effective.
                      type: string
                      format: date
                      example: '2019-12-31'
                    toDate:
                      description: The date this hold expires.
                      type: string
                      format: date
                      example: '2020-12-31'
                    description:
                      description: Description of the hold.
                      type: string
                      example: 'Missing requirements.'
                    processesAffected:
                      description: Processes affected by the hold.
                      type: array
                      items:
                        type: string
                        example: 'Graduation'
                    reason:
                      description: The reason the hold is on the student's record.
                      type: string
                      example: 'CS 161'
          links:
            $ref: '#/definitions/SelfLink'
  WorkStudyResult:
    properties:
      links:
        $ref: '#/definitions/SelfLink'
      data:
        properties:
          id:
            $ref: '#/definitions/StudentID'
          type:
            type: string
            example: 'work-study'
          attributes:
            properties:
              awards:
                type: array
                items:
                  properties:
                    effectiveStartDate:
                      type: string
                      format: date
                      description: Date the award is effective.
                    effectiveEndDate:
                      type: string
                      format: date
                      description: Date the award is no longer effective.
                    offerAmount:
                      type: number
                      format: float
                      description: Dollar amount offered for the award.
                    offerExpirationDate:
                      type: string
                      format: date
                      description: Expiration date of offer.
                    acceptedAmount:
                      type: number
                      format: float
                      description: Dollar amount accepted by awardee.
                    acceptedDate:
                      type: string
                      format: date
                      description: Date the offer was accepted by the awardee.
                    paidAmount:
                      type: number
                      format: float
                      description: Dollar amount of the acceptedAmount that has been paid to the awardee.
                    awardStatus:
                      type: string
                      example: Accepted
                      description: Status of award.
                      enum:
                        - 'Declined'
                        - 'Offered'
                        - 'System Accepted'
                        - 'System Cancelled'
                        - 'Estimated Auto Accept'
                        - 'Estimated'
                        - 'Recommended'
                        - 'Accepted'
                        - 'Certified'
                        - 'System Offered'
                        - 'Canceled'
          links:
            $ref: '#/definitions/SelfLink'
  DualEnrollmentResult:
    properties:
      links:
        $ref: '#/definitions/SelfLink'
      data:
        type: array
        items:
          properties:
            id:
              $ref: '#/definitions/StudentAndTermID'
            type:
              type: string
              example: 'dual-enrollment'
            attributes:
              properties:
                term:
                  description: The term that this course is scheduled for.
                  type: string
                  example: '201901'
                creditHours:
                  description: The number of dual enrollment credit hours enrolled for the given term.
                  type: integer
                  example: 5
            links:
              $ref: '#/definitions/SelfLink'
  StudentID:
    type: string
    description: Student ID
    example: '931234567'
  StudentAndTermID:
    type: string
    example: '931234567-201901'
  StudentAndTermAndCourseID:
    type: string
    example: '931123456-201901-123456'
  SelfLink:
    properties:
      self:
        type: string
        format: url
  Error:
    properties:
      status:
        type: string
        description: HTTP status code
        example: 123
      title:
        type: string
        description: A short, user readable summary of the error
        example: Not Found
      code:
        type: string
        description: An application-specific error code
        example: 1234
      detail:
        type: string
        description: A long description of the error that may contain instance-specific details
      links:
        properties:
          about:
            type: string
            format: url
            description: A link to further information about the error
            example: https://developer.oregonstate.edu/documentation/error-reference#1234
  Errors:
    properties:
      errors:
        type: array
        items:
          $ref: '#/definitions/Error'<|MERGE_RESOLUTION|>--- conflicted
+++ resolved
@@ -507,15 +507,6 @@
         example: '578.70'
   GradesResult:
     properties:
-<<<<<<< HEAD
-=======
-      id:
-        type: string
-        description: A unique ID of pet
-      type:
-        type: string
-        enum: [pet]
->>>>>>> f959a58a
       links:
         $ref: '#/definitions/SelfLink'
       data:
@@ -526,7 +517,7 @@
               $ref: '#/definitions/StudentAndTermAndCourseID'
             type:
               type: string
-              example: 'grades'
+              enum: ['grades']
             attributes:
               properties:
                 courseReferenceNumber:
