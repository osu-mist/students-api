swagger: '2.0'
info:
  title: Students API
  description: Get information about students at OSU.
  version: v1
  license:
    name: GNU Affero General Public License Version 3
    url: http://www.gnu.org/licenses/agpl-3.0.en.html
  contact:
    name: IS Data Architecture Team
    url: https://is.oregonstate.edu/data-architecture
    email: isdataarchitecture@oregonstate.edu
schemes:
  - https
host: api.oregonstate.edu
basePath: /v1
externalDocs:
  description: GitHub Repository
  url: https://github.com/osu-mist/students-api
produces:
  - application/json
paths:
  /students/{osuId}/academic-status:
    get:
      tags:
        - students
        - academic-status
      description: Get GPA and academic standing for each term a student is registered for.
      operationId: getAcademicStatusById
      parameters:
        - $ref: '#/parameters/authorization'
        - $ref: '#/parameters/term'
        - $ref: '#/parameters/osuId'
      responses:
        '200':
          description: Successful response
          schema:
            $ref: '#/definitions/AcademicStatusResult'
        '400':
          description: Bad request
          schema:
            $ref: '#/definitions/ErrorResult'
        '500':
          description: Internal Server Error
          schema:
            $ref: '#/definitions/ErrorResult'
  /students/{osuId}/account-balance:
    get:
      tags:
        - students
        - account-balance
      description: Get a student's current account balance.
      operationId: getAccountBalanceById
      parameters:
        - $ref: '#/parameters/authorization'
<<<<<<< HEAD
        - $ref: '#/parameters/osuId'
=======
        - name: id
          in: path
          description: Unique Pet ID
          required: true
          type: string
          pattern: '^\d+$'
>>>>>>> 4571c0e4
      responses:
        '200':
          description: Successful response
          schema:
            $ref: '#/definitions/AccountBalanceResult'
        '500':
          description: Internal Server Error
          schema:
            $ref: '#/definitions/ErrorResult'
  /students/{osuId}/account-transactions:
    get:
      tags:
        - students
        - account-transactions
      description: Get a student's history of account transactions.
      operationId: getAccountTransactionsById
      parameters:
        - $ref: '#/parameters/authorization'
        - $ref: '#/parameters/osuId'
      responses:
        '200':
          description: Successful response
          schema:
            $ref: '#/definitions/AccountTransactionsResult'
        '500':
          description: Internal Server Error
          schema:
            $ref: '#/definitions/ErrorResult'
  /students/{osuId}/classification:
    get:
      tags:
        - students
        - classification
      description: Get a student's classification information
      operationId: getClassificationById
      parameters:
        - $ref: '#/parameters/authorization'
        - $ref: '#/parameters/osuId'
      responses:
        '200':
          description: Successful response
          schema:
            $ref: '#/definitions/ClassificationResult'
        '500':
          description: Internal Server Error
          schema:
            $ref: '#/definitions/ErrorResult'
  /students/{osuId}/class-schedule:
    get:
      tags:
        - students
        - class-schedule
      description: >
        Get a student's class schedule. If no 'term' parameter is provided,
        active registrations for all terms will be returned.
      operationId: getClassScheduleById
      parameters:
        - $ref: '#/parameters/term'
        - $ref: '#/parameters/authorization'
        - $ref: '#/parameters/osuId'
      responses:
        '200':
          description: Successful response
          schema:
            $ref: '#/definitions/ClassScheduleResult'
        '400':
          description: Bad request
          schema:
            $ref: '#/definitions/ErrorResult'
        '500':
          description: Internal Server Error
          schema:
            $ref: '#/definitions/ErrorResult'
  /students/{osuId}/degrees:
    get:
      tags:
        - students
        - degree
      description: Get a student's degree, major, minor and college information
      operationId: getDegreeById
      parameters:
        - $ref: '#/parameters/authorization'
        - $ref: '#/parameters/term'
        - $ref: '#/parameters/osuId'
      responses:
        '200':
          description: Successful response
          schema:
            $ref: '#/definitions/DegreesResult'
        '400':
          description: Bad request
          schema:
            $ref: '#/definitions/ErrorResult'
        '500':
          description: Internal Server Error
          schema:
            $ref: '#/definitions/ErrorResult'
  /students/{osuId}/dual-enrollment:
    get:
      tags:
        - students
        - dual-enrollment
      description: Get a student's enrolled credit hours from a dual enrollment institution.
      operationId: getDualEnrollmentById
      parameters:
        - $ref: '#/parameters/authorization'
        - $ref: '#/parameters/term'
        - $ref: '#/parameters/osuId'
      responses:
        '200':
          description: Successful response
          schema:
            $ref: '#/definitions/DualEnrollmentResult'
        '400':
          description: Bad request
          schema:
            $ref: '#/definitions/ErrorResult'
        '500':
          description: Internal Server Error
          schema:
            $ref: '#/definitions/ErrorResult'
  /students/{osuId}/gpa:
    get:
      tags:
        - students
        - gpa
      description: Get a student's overall grade point averages.
      operationId: getGradePointAverageById
      parameters:
        - $ref: '#/parameters/authorization'
        - $ref: '#/parameters/osuId'
      responses:
        '200':
          description: Successful response
          schema:
            $ref: '#/definitions/GradePointAverageResult'
        '500':
          description: Internal Server Error
          schema:
            $ref: '#/definitions/ErrorResult'
  /students/{osuId}/grades:
    get:
      tags:
        - students
        - grades
      description: Get a student's final grades for their classes.
      operationId: getGradesById
      parameters:
        - $ref: '#/parameters/authorization'
        - $ref: '#/parameters/term'
        - $ref: '#/parameters/osuId'
      responses:
        '200':
          description: Successful response
          schema:
            $ref: '#/definitions/GradesResult'
        '400':
          description: Bad request
          schema:
            $ref: '#/definitions/ErrorResult'
        '500':
          description: Internal Server Error
          schema:
            $ref: '#/definitions/ErrorResult'
  /students/{osuId}/holds:
    get:
      tags:
        - students
        - holds
      description: Get a student's current academic holds.
      operationId: getHoldsById
      parameters:
        - $ref: '#/parameters/authorization'
        - $ref: '#/parameters/osuId'
      responses:
        '200':
          description: Successful response
          schema:
            $ref: '#/definitions/HoldsResult'
        '500':
          description: Internal Server Error
          schema:
            $ref: '#/definitions/ErrorResult'
  /students/{osuId}/work-study:
    get:
      tags:
        - students
        - work-study
      description: Get a student's available work study funding.
      operationId: getWorkStudyById
      parameters:
        - $ref: '#/parameters/authorization'
        - $ref: '#/parameters/osuId'
      responses:
        '200':
          description: Successful response
          schema:
            $ref: '#/definitions/WorkStudyResult'
        '500':
          description: Internal Server Error
          schema:
            $ref: '#/definitions/ErrorResult'
parameters:
  authorization:
    name: Authorization
    in: header
    type: string
    required: true
    description: '"Bearer [token]" where [token] is your OAuth2 access token'
  osuId:
    name: osuId
    in: path
    required: true
    description: OSU ID of person
    type: string
  term:
    name: term
    in: query
    required: false
    pattern: '^\d{6}|current$'
    description: >
      Term code. Example: 201802. You can also specify 'current' to get the current term. During
      academic breaks, the current term will be the current or the most future term. For example,
      during spring break, the current term will be the spring term.
    type: string
definitions:
  AcademicStatusResult:
    properties:
      links:
        $ref: '#/definitions/SelfLink'
      data:
        type: array
        items:
          $ref: '#/definitions/AcademicStatusResource'
  AcademicStatusResource:
    properties:
      id:
        $ref: '#/definitions/StudentAndTermId'
      type:
        type: string
        enum: [academic-status]
      attributes:
        properties:
          academicStanding:
            type: string
            example: Good Standing
            description: Academic standing
            enum:
              - Good Standing
              - Academic Dismissal - Graduate
              - Continued Deferred Suspension
              - Honor Roll
              - Academic Probation
              - Special Deferred Suspension
              - Academic Suspension
              - Deferred Suspension
              - Academic Warning
              - Reinstatement After Suspension
          term:
            description: The term that this course was graded for.
            type: string
            example: '201901'
          termDescription:
            description: Description of the term.
            type: string
            example: Fall 2018
          gpa:
            description: Grade point averages for the given term.
            type: array
            items:
              $ref: '#/definitions/GradePointAverage'
      links:
        $ref: '#/definitions/SelfLink'
  AccountBalanceResult:
    properties:
      links:
        $ref: '#/definitions/SelfLink'
      data:
        $ref: '#/definitions/AccountBalanceResource'
  AccountBalanceResource:
    properties:
      id:
        $ref: '#/definitions/StudentId'
      type:
        type: string
        enum: [account-balance]
      attributes:
        properties:
          currentBalance:
            type: number
            format: float
            description: Current balance of student's account, in USD.
            example: 2500.39
      links:
        $ref: '#/definitions/SelfLink'
  AccountTransactionsResult:
    properties:
      links:
        $ref: '#/definitions/SelfLink'
      data:
        $ref: '#/definitions/AccountTransactionsResource'
  AccountTransactionsResource:
    properties:
      id:
        $ref: '#/definitions/StudentId'
      type:
        type: string
        enum: [account-transactions]
      attributes:
        properties:
          transactions:
            type: array
            items:
              properties:
                amount:
                  type: number
                  format: float
                  description: Amount of money transferred for transaction, in USD.
                  example: 200.59
                description:
                  type: string
                  description: Description of transaction.
                  example: Tuition Deposit Applied
                entryDate:
                  type: string
                  format: date-time
                  description: Date the transaction was entered.
                  example: 2018-04-27T06:31:15Z
          links:
            $ref: '#/definitions/SelfLink'
  ClassificationResult:
    properties:
      links:
        $ref: '#/definitions/SelfLink'
      data:
        $ref: '#/definitions/ClassificationResource'
  ClassificationResource:
    properties:
      id:
        $ref: '#/definitions/StudentId'
      type:
        type: string
        enum: [classification]
      attributes:
        properties:
          level:
            description: Academic level of a student
            type: string
            example: Undergraduate
            enum:
              - Level Not Declared
              - Graduate
              - Postbac Degree Seeking
              - Undergraduate
              - Non-Degree / Credential
              - Professional
              - Cascades Partner
              - Cascades Partner Grad Course
              - E-Campus Undergraduate Course
              - E-Campus Graduate Course
              - E-Campus Overlay Course
              - E-Campus Intermediate Course
              - Non Credit
              - INTO OSU GE/AE/Pathways
              - ECampus CCLP & Couseling PHD
          classification:
            description: Classification of a student
            example: Sophomore
            type: string
            enum:
              - Freshman
              - Sophomore
              - Junior
              - Senior
              - Vet Med-First Year
              - Determine from Student Type
              - Continuing Higher Education
              - Vet Med-Second Year
              - Vet Med-Third Year
              - Vet Med-Fourth Year
              - Auditor Only
      links:
        $ref: '#/definitions/SelfLink'
  ClassScheduleResult:
    properties:
      links:
        $ref: '#/definitions/SelfLink'
      data:
        type: array
        items:
          $ref: '#/definitions/ClassScheduleResource'
  ClassScheduleResource:
    properties:
      id:
        $ref: '#/definitions/StudentAndTermAndCourseId'
      type:
        type: string
        enum: [class-schedule]
      attributes:
        properties:
          academicYear:
            description: Code value to identify the academic year for the term.
            type: string
            example: '1819'
          academicYearDescription:
            description: Short summary of the academic year for the term.
            type: string
            example: Academic Year 2018-19
          courseReferenceNumber:
            description: Uniquely identifies a course section for a given term.
            type: string
            example: '123456'
          courseSubject:
            description: Abbreviated course subject.
            type: string
            example: ECON
          courseSubjectDescription:
            description: Description of course subject.
            type: string
            example: Economics
          courseNumber:
            type: string
            example: '352'
          courseTitle:
            description: Title of the course.
            type: string
            example: Environmental Economics & Policy
          sectionNumber:
            description: The unique section of a specific course number.
            type: string
            example: '001'
          term:
            description: The term that this course is scheduled for.
            type: string
            example: '201901'
          termDescription:
            description: Description of the term.
            type: string
            example: Fall 2018
          scheduleDescription:
            description: Human readable schedule type for the course (agnostic of meeting times).
            type: string
            example: Lecture
          scheduleType:
            description: Type of schedule for the course (agnostic of meeting times).
            type: string
            example: A
            enum: [B, C, D, E, F, G, H, I, J, K, A, L, M, N, O, P , Q, R, S, T, U, W, Y, Z, V, X, MID, FIL, HYB]
          creditHours:
            description: Credit hours of the course.
            type: integer
            example: 3
          registrationStatus:
            description: The student's registration status for the course.
            type: string
            example: Web Registered
          gradingMode:
            description: The grading mode for the course.
            type: string
            example: Normal Grading Mode
          continuingEducation:
            description: Identifies whether the course is enrolled for continuing education credits.
            type: boolean
          faculty:
            description: Faculty and instructors associated with this course.
            type: array
            items:
              properties:
                osuId:
                  description: Person ID for the faculty.
                  type: string
                  example: '937654321'
                name:
                  description: Display name of the faculty.
                  type: string
                  example: Johnson, Bob
                email:
                  description: Email address of the faculty.
                  type: string
                  example: bob.johnson@oregonstate.edu
                primary:
                  description: Indicates whether the faculty is the primary faculty for the course.
                  type: boolean
                  example: true
          meetingTimes:
            description: Weekly meeting times for the course.
            type: array
            items:
              properties:
                beginDate:
                  description: The starting date of the meeting time schedule.
                  type: string
                  format: date
                  example: 2018-09-20
                beginTime:
                  description: The starting time of the meeting time for the course in 24 hour format.
                  type: string
                  example: 14:00:00
                endDate:
                  description: The ending date of the meeting time schedule.
                  type: string
                  format: date
                  example: 2018-11-30
                endTime:
                  description: The starting time of the meeting time for the course in 24 hour format.
                  type: string
                  example: 14:50:00
                room:
                  description: Room where the meeting time meets.
                  type: string
                  example: '100'
                building:
                  description: The building abbreviation of the meeting time.
                  type: string
                  example: LINC
                buildingDescription:
                  description: The name of the building.
                  type: string
                  example: Learning Innovation Center
                campus:
                  description: Campus location of the meeting time.
                  type: string
                  example: Oregon State - Corvallis
                hoursPerWeek:
                  description: The amount of hours this meeting time meets per week.
                  type: number
                  format: float
                  example: 1.66
                creditHourSession:
                  description: Session credit hours for this meeting time.
                  type: integer
                  example: 2
                scheduleType:
                  description: |
                    Type of schedule for this given meeting type.
                    A: Lecture
                    B: Discussion
                    C: Recitation
                    D: Laboratory
                    E: Seminar
                    F: Independent or Special Studies
                    G: Research
                    H: Activity
                    I: Experimental
                    J: Internship
                    K: Streaming Media
                    L: Tutorial
                    M: Practicum
                    N: Reading and Conference
                    O: Experiential/Co-op Education
                    P: Programmed Instruction
                    Q: Thesis
                    R: Studio
                    S: Project
                    T: Telecourse/Distance Learning
                    U: Externship
                    W: Workshop
                    Y: Online
                    Z: Modular
                    V: Examination for Credit
                    X: One-time Event
                    MID: Midterm Exam
                    FNL: Final Exam
                    HYB: Hybrid
                  type: string
                  example: A
                  enum: [B, C, D, E, F, G, H, I, J, K, A, L, M, N, O, P , Q, R, S, T, U, W, Y, Z, V, X, MID, FIL, HYB]
                scheduleDescription:
                  description: Human readable schedule type for the course (agnostic of meeting times).
                  type: string
                  example: Lecture
                weeklySchedule:
                  description: |
                    Array of day abbreviations to represent which days of the week this meeting time occurs on.
                    If an abbreviation is present in the array, the meeting time meets on that day of the week.
                    The meeting time does not meet on any days of the week which aren't in the array.
                    Abbreviations and their corresponding day of the week:
                    M: Monday
                    T: Tuesday
                    W: Wednesday
                    Th: Thursday
                    F: Friday
                    Sa: Saturday
                    Su: Sunday
                  type: array
                  example: [M, W, F]
                  items:
                    type: string
                    enum:  [M, T, W, Th, F, Sa, Su]
      links:
        $ref: '#/definitions/SelfLink'
  DegreesResult:
    properties:
      links:
        $ref: '#/definitions/SelfLink'
      data:
        type: array
        items:
          $ref: '#/definitions/DegreeResource'
  DegreeResource:
    properties:
      id:
        $ref: '#/definitions/StudentAndTermAndProgramNumber'
      type:
        type: string
        enum: [degree]
      attributes:
        properties:
          term:
            description: The term that this course is scheduled for
            type: string
            example: '201901'
          termDescription:
            description: Description of the term
            type: string
            example: Fall 2018
          academicYear:
            description: Code value to identify the academic year for the term
            type: string
            example: '1819'
          academicYearDescription:
            description: Short summary of the academic year for the term
            type: string
            example: Academic Year 2018-19
          programNumber:
            description: >
              The program number indicates the program priority. For example, 1
              stands for the primary degree.
            type: number
            format: integer
            example: 1
          primaryDegree:
            description: A boolean value indicates if the degree is primary or not
            type: boolean
            example: true
          degree:
            description: The student degree
            type: string
            example: Bachelor of Science
          level:
            description: The degree level
            type: string
            example: Undergraduate
          college:
            description: The college of the degree
            type: string
            example: College of Liberal Arts
          degreeAwardCategory:
            description: Degree award category
            type: string
            example: Baccalaureate Degree
          majors:
            properties:
              first:
                $ref: '#/definitions/Major'
              second:
                $ref: '#/definitions/Major'
              third:
                $ref: '#/definitions/Major'
              fourth:
                $ref: '#/definitions/Major'
            description: Majors information
          minors:
            properties:
              first:
                $ref: '#/definitions/Minor'
              second:
                $ref: '#/definitions/Minor'
              third:
                $ref: '#/definitions/Minor'
              fourth:
                $ref: '#/definitions/Minor'
            description: Minors information
  DualEnrollmentResult:
    properties:
      links:
        $ref: '#/definitions/SelfLink'
      data:
        type: array
        items:
          $ref: '#/definitions/DualEnrollmentResource'
  DualEnrollmentResource:
    properties:
      id:
        $ref: '#/definitions/StudentAndTermId'
      type:
        type: string
        enum: [dual-enrollment]
      attributes:
        properties:
          term:
            description: The term that this course is scheduled for.
            type: string
            example: '201901'
          creditHours:
            description: The number of dual enrollment credit hours enrolled for the given term.
            type: integer
            example: 5
      links:
        $ref: '#/definitions/SelfLink'
  ErrorObject:
    properties:
      status:
        type: string
        description: HTTP status code
        example: '123'
      title:
        type: string
        description: A short, user readable summary of the error
        example: Not Found
      code:
        type: string
        description: An application-specific error code
        example: '1234'
      detail:
        type: string
        description: A long description of the error that may contain instance-specific details
      links:
        properties:
          about:
            type: string
            format: url
            description: A link to further information about the error
            example: https://developer.oregonstate.edu/documentation/error-reference#1234
  ErrorResult:
    properties:
      errors:
        type: array
        items:
          $ref: '#/definitions/ErrorObject'
  GradePointAverageResult:
    properties:
      links:
        $ref: '#/definitions/SelfLink'
      data:
        $ref: '#/definitions/GradePointAverageResource'
  GradePointAverageResource:
    properties:
      id:
        $ref: '#/definitions/StudentId'
      type:
        type: string
        enum: [gpa]
      attributes:
        properties:
          gpaLevels:
            description: Array of GPA s for the student. A student could have a separate GPA for transfer credits, for example.
            type: array
            items:
              $ref: '#/definitions/GradePointAverage'
      links:
        $ref: '#/definitions/SelfLink'
  GradePointAverage:
    properties:
      gpa:
        description: Grade point average
        type: string
        example: '3.49'
      gpaCreditHours:
        description: Credit hours applied toward GPA calculation.
        type: integer
        example: 146
      gpaType:
        description: Type of GPA. For example, Institution, Transfer, or Overall.
        type: string
        example: Institution
        enum:
          - Institution
          - Transfer
          - Overall
      creditHoursAttempted:
        description: Credit hours attempted for GPA calculation.
        type: integer
        example: 146
      creditHoursEarned:
        description: Credit hours earned for GPA calculation.
        type: integer
        example: 146
      creditHoursPassed:
        description: Credit hours passed for GPA calculation.
        type: integer
        example: 146
      level:
        description: Academic level for GPA calculation.
        type: string
        example: Undergraduate
      qualityPoints:
        description: Quality points for GPA calculation.
        type: string
        example: '578.70'
  GradesResult:
    properties:
      links:
        $ref: '#/definitions/SelfLink'
      data:
        type: array
        items:
          $ref: '#/definitions/GradesResource'
  GradesResource:
    properties:
      id:
        $ref: '#/definitions/StudentAndTermAndCourseId'
      type:
        type: string
        enum: [grades]
      attributes:
        properties:
          courseReferenceNumber:
            description: Uniquely identifies a course section for a given term.
            type: string
            example: '123456'
          gradeFinal:
            description: Letter grade representing the student's final grade for the course.
            type: string
            example: A-
          gradeMode:
            description: Grade mode for the course.
            type: string
            example: N
            enum: [N, P, C, S, A, K, E, Z]
          gradeModeDescription:
            description: Human readable gradeMode.
            type: string
            example: Normal Grading Mode
          courseSubject:
            description: Abbreviated course subject.
            type: string
            example: ECON
          courseSubjectDescription:
            description: Description of course subject.
            type: string
            example: Economics
          courseNumber:
            type: string
            example: '352'
          courseTitle:
            description: Title of the course.
            type: string
            example: Environmental Economics & Policy
          sectionNumber:
            description: The unique section of a specific course number.
            type: string
            example: '001'
          term:
            description: The term that this course was graded for.
            type: string
            example: '201901'
          termDescription:
            description: Description of the term.
            type: string
            example: Fall 2018
          scheduleDescription:
            description: Human readable scheduleType.
            type: string
            example: Lecture
          scheduleType:
            description: Format type for the course.
            type: string
            example: A
            enum: [B, C, D, E, F, G, H, I, J, K, A, L, M, N, O, P , Q, R, S, T, U, W, Y, Z, V, X, MID, FIL, HYB]
          creditHours:
            description: Credit hours of the course.
            type: integer
            example: 3
          registrationStatus:
            description: The student's registration status for the course.
            type: string
            example: Web Registered
          courseLevel:
            description: Academic level of the course.
            type: string
            example: Undergraduate
      links:
        $ref: '#/definitions/SelfLink'
  HoldsResult:
    properties:
      links:
        $ref: '#/definitions/SelfLink'
      data:
        $ref: '#/definitions/HoldsResource'
  HoldsResource:
    properties:
      id:
        $ref: '#/definitions/StudentId'
      type:
        type: string
        enum: [holds]
      attributes:
        properties:
          holds:
            type: array
            items:
              properties:
                fromDate:
                  description: The date this hold becomes effective.
                  type: string
                  format: date
                  example: 2019-12-31
                toDate:
                  description: The date this hold expires.
                  type: string
                  format: date
                  example: 2020-12-31
                description:
                  description: Description of the hold.
                  type: string
                  example: Missing requirements.
                webDisplay:
                  description: Web display indicator.
                  type: boolean
                  example: true
                processesAffected:
                  description: Processes affected by the hold.
                  type: array
                  items:
                    type: string
                    example: Graduation
                reason:
                  description: The reason the hold is on the student's record.
                  type: string
                  example: CS 161
      links:
        $ref: '#/definitions/SelfLink'
  WorkStudyResult:
    properties:
      links:
        $ref: '#/definitions/SelfLink'
      data:
        $ref: '#/definitions/WorkStudyResource'
  WorkStudyResource:
    properties:
      id:
        $ref: '#/definitions/StudentId'
      type:
        type: string
        enum: [work-study]
      attributes:
        properties:
          awards:
            type: array
            items:
              properties:
                effectiveStartDate:
                  type: string
                  format: date
                  description: Date the award is effective.
                effectiveEndDate:
                  type: string
                  format: date
                  description: Date the award is no longer effective.
                offerAmount:
                  type: number
                  format: float
                  description: Dollar amount offered for the award.
                offerExpirationDate:
                  type: string
                  format: date
                  description: Expiration date of offer.
                acceptedAmount:
                  type: number
                  format: float
                  description: Dollar amount accepted by awardee.
                acceptedDate:
                  type: string
                  format: date
                  description: Date the offer was accepted by the awardee.
                paidAmount:
                  type: number
                  format: float
                  description: Dollar amount of the acceptedAmount that has been paid to the awardee.
                awardStatus:
                  type: string
                  example: Accepted
                  description: Status of award.
                  enum:
                    - Declined
                    - Offered
                    - System Accepted
                    - System Cancelled
                    - Estimated Auto Accept
                    - Estimated
                    - Recommended
                    - Accepted
                    - Certified
                    - System Offered
                    - Canceled
      links:
        $ref: '#/definitions/SelfLink'
  Major:
    properties:
      major:
        description: The major description
        type: string
        example: Business Administration
      programClassification:
        description: The program classification of the major
        type: string
        example: Business Admin & Mgmt, General
      department:
        description: The department of the major
        type: string
        example: Business Administration
      firstConcentration:
        description: The first concentration of the major
        type: string
        example: Accounting
      secondConcentration:
        description: The second concentration of the major
        type: string
        example: Finance
      thirdConcentration:
        description: The third concentration of the major
        type: string
        example: International Business
  Minor:
    properties:
      minor:
        description: The minor description
        type: string
        example: History
  SelfLink:
    properties:
      self:
        type: string
        format: url
  StudentId:
    type: string
    description: Student ID
    example: '931234567'
    pattern: '^\d{9}$'
  StudentAndTermId:
    type: string
    example: 931234567-201901
    pattern: '^\d{9}-\d{6}$'
  StudentAndTermAndCourseId:
    type: string
    example: 931123456-201901-123456
    pattern: '^\d{9}-\d{6}-.+$'
  StudentAndTermAndProgramNumber:
    type: string
    example: 931123456-201901-1
    pattern: '^\d{9}-\d{6}-\d+'<|MERGE_RESOLUTION|>--- conflicted
+++ resolved
@@ -53,16 +53,7 @@
       operationId: getAccountBalanceById
       parameters:
         - $ref: '#/parameters/authorization'
-<<<<<<< HEAD
         - $ref: '#/parameters/osuId'
-=======
-        - name: id
-          in: path
-          description: Unique Pet ID
-          required: true
-          type: string
-          pattern: '^\d+$'
->>>>>>> 4571c0e4
       responses:
         '200':
           description: Successful response
@@ -278,6 +269,7 @@
     required: true
     description: OSU ID of person
     type: string
+    pattern: '^\d{9}$'
   term:
     name: term
     in: query
