const appRoot = require('app-root-path');
const composeErrors = require('compose-middleware').errors;
const _ = require('lodash');

const { errorBuilder, errorHandler } = appRoot.require('errors/errors');

/**
 * @summary Determines if an error is an openapi error
 */
const isOpenApiError = err => (
  _.has(err, 'errors') && _.every(err.errors, it => _.includes(it.errorCode, 'openapi'))
);

/**
 * @summary The middleware for handling custom openapi errors
 */
const customOpenApiError = (err, req, res, next) => {
  // call the next middleware function if the error is not an openapi error
  if (!isOpenApiError(err)) {
    return next(err);
  }
<<<<<<< HEAD

  const { status, errors } = err;
  const handledErrors = [];

  if (status === 400) {
    const details = [];
    _.forEach(errors, (error) => {
      const { path, errorCode } = error;
      if (path === 'term' && errorCode === 'pattern.openapi.validation') {
        const { term } = req.query;
        details.push(`Term code: '${term}' is not valid. A valid term code can `
        + 'either be a 6-digit term code or \'current\' which represents the current term.');
        handledErrors.push(error);
      }
    });
    err.errors = _.difference(err.errors, handledErrors);
    err.details = details;
  }
  next(err);
=======
  /**
   * @todo Implement custom OpenAPI error rules and handlers here.
   */
  return next(err);
>>>>>>> 65c2e0b7
};

/**
 * @summary The middleware for handling general openapi errors
 */
const openApiError = (err, req, res, next) => {
  // call the next middleware function if the error is not an openapi error
  if (!isOpenApiError(err)) {
    return next(err);
  }

  const { status, errors } = err;

  if (status === 400) {
    const details = err.details || [];
    _.forEach(errors, (error) => {
      const {
        path,
        errorCode,
        message,
        location,
      } = error;

      if (errorCode === 'enum.openapi.validation') {
        details.push(`${path} must be one of ['${error.params.allowedValues.join("', '")}']`);
      } else if (errorCode === 'additionalProperties.openapi.validation') {
        const { additionalProperty } = error.params;
        details.push(`Unrecognized property '${additionalProperty}' in path: '${path}', location: '${location}'`);
      } else {
        details.push(`Error in path: '${path}', location: '${location}', message: '${message}'`);
      }
    });
    return errorBuilder(res, 400, details);
  }
  return errorHandler(res, err);
};

/**
 * @summary The middleware for handling generic errors
 */
const genericError = (err, req, res, next) => { // eslint-disable-line no-unused-vars
  const status = _.has(err, 'customStatus') ? err.customStatus : 500;
  let detail = _.has(err, 'customMessage') ? err.customMessage : null;
  detail = status === 400 ? [detail] : detail;

  if (status === 500) {
    if (detail) {
      console.error(detail);
    }
    errorHandler(res, err);
  } else {
    errorBuilder(res, status, detail);
  }
};

const runtimeErrors = composeErrors([
  customOpenApiError,
  openApiError,
  genericError,
]);

module.exports = { runtimeErrors };<|MERGE_RESOLUTION|>--- conflicted
+++ resolved
@@ -19,7 +19,6 @@
   if (!isOpenApiError(err)) {
     return next(err);
   }
-<<<<<<< HEAD
 
   const { status, errors } = err;
   const handledErrors = [];
@@ -38,13 +37,7 @@
     err.errors = _.difference(err.errors, handledErrors);
     err.details = details;
   }
-  next(err);
-=======
-  /**
-   * @todo Implement custom OpenAPI error rules and handlers here.
-   */
   return next(err);
->>>>>>> 65c2e0b7
 };
 
 /**
