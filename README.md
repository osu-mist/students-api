--- conflicted
+++ resolved
@@ -117,8 +117,6 @@
 
 ## Base project off the skeleton
 
-<<<<<<< HEAD
-=======
 ### Base a new project off the skeleton
 
 1. Clone the skeleton:
@@ -140,7 +138,6 @@
     $ cp src/api/v1/serializers/pets-serializer.js src/api/v1/serializers/<resources>-serializer.js
     ```
 
->>>>>>> 664b9f02
 ### Base an existing project off / Incorporate updates from the skeleton
 
 1. Add the skeleton as a remote:
@@ -163,34 +160,6 @@
     $ git commit -v
     ```
 
-<<<<<<< HEAD
-=======
-## Getting data source from HTTP endpoints
-
-The following instructions show you how to get data from external endpoints for use in the API.
-
-1. Define `dataSources/http` section in the `/config/default.yaml` to be like:
-
-    ```yaml
-    dataSources:
-      dataSources: ['http']
-      http:
-        url: 'https://api.example.com'
-    ```
-
-2. Copy [src/api/v1/db/http/pets-dao-example.js](./src/api/v1/db/http/pets-dao-example.js) to `src/api/v1/db/http/<resources>-dao.js` and modify as necessary:
-
-    ```shell
-    $ cp src/api/v1/db/http/pets-dao-example.js src/api/v1/db/http/<resources>-dao.js
-    ```
-
-3. Make sure to use the correct path for the new DAO file at path handlers files:
-
-    ```js
-    import petsDao from '../db/http/<resources>-dao';
-    ```
-
->>>>>>> 664b9f02
 ## Getting data source from the Oracle Database
 
 The following instructions show you how to connect the API to an Oracle database.
@@ -251,96 +220,4 @@
 
     ```js
     import petsDao from '../db/oracledb/<resources>-dao';
-    ```
-
-<<<<<<< HEAD
-## Docker
-
-[Dockerfile](Dockerfile) is also provided. To run the app in a container, install [Docker](https://www.docker.com/) first, then:
-
-1. Modify `WORKDIR` from the [Dockerfile](Dockerfile#L4-L5):
-
-    ```Dockerfile
-    # Copy folder to workspace
-    WORKDIR /usr/src/students-api
-    COPY . /usr/src/students-api
-    ```
-
-2. If the API requires [node-oracledb](https://oracle.github.io/node-oracledb/) to connect to an Oracle database, download an [Oracle Instant Client 12.2 Basic Light zip (64 bits)](http://www.oracle.com/technetwork/topics/linuxx86-64soft-092277.html) and place into `./bin` folder. In addition, uncomment [the following code](Dockerfile#L11-L18) from the Dockerfile:
-
-    ```Dockerfile
-    # Install Oracle Instant Client
-    RUN apt-get update && apt-get install -y libaio1 unzip
-    RUN mkdir -p /opt/oracle
-    RUN unzip bin/instantclient-basiclite-linux.x64-12.2.0.1.0.zip -d /opt/oracle
-    RUN cd /opt/oracle/instantclient_12_2 \
-        && ln -s libclntsh.so.12.1 libclntsh.so \
-        && ln -s libocci.so.12.1 libocci.so
-    RUN echo /opt/oracle/instantclient_12_2 > /etc/ld.so.conf.d/oracle-instantclient.conf \
-        && ldconfig
-    ```
-
-3. Build the docker image:
-
-    ```shell
-    $ docker build -t students-api .
-    ```
-
-4. Run the app in a container:
-
-    ```shell
-    $ docker run -d \
-                 -p 8080:8080 \
-                 -p 8081:8081 \
-                 -v path/to/keytools/:/usr/src/students-api/keytools:ro \
-                 -v "$PWD"/config:/usr/src/students-api/config:ro \
-                 -v "$PWD"/logs:/usr/src/students-api/logs \
-                 --name students-api \
-                 students-api
-=======
-## Getting data source from an AWS S3 bucket
-
-The following instructions show you how to get data from an AWS S3 bucket
-
-1. Install [aws-sdk](https://www.npmjs.com/package/aws-sdk) via package management:
-
-    ```shell
-    $ npm install aws-sdk
-    ```
-
-2. Define the `dataSources` field in `config/default.yaml` to be like:
-
-    ```yaml
-    dataSources:
-      dataSources: ['awsS3']
-      awsS3:
-        bucket: BUCKET_NAME
-        apiVersion: API_VERSION
-        accessKeyId: ACCESS_KEY_ID
-        secretAccessKey: SECRET_ACCESS_KEY
-        region: REGION
-        endpoint: null
-        s3ForcePathStyle: false
-    ```
-
-    **Options for configuration**:
-
-    | Option | Description |
-    | ------ | ----------- |
-    | `bucket` | The name of the AWS S3 bucket to use |
-    | `apiVersion` | Version of the S3 API. Example: `'2006-03-01'` |
-    | `endpoint` | When using a local or proxy S3 instance, set this value to the host URL. Example: `http://localhost:9000` |
-    | `s3ForcePathStyle` | Set to `true` if using a local or proxy S3 instance |
-
-3. Copy [src/api/v1/db/awsS3/pets-dao-example.js](./src/api/v1/db/awsS3/pets-dao-example.js) to `src/api/v1/db/awsS3/<resources>-dao.js` and modify as necessary:
-
-    ```shell
-    $ cp src/api/v1/db/awsS3/pets-dao-example.js src/api/v1/db/awsS3/<resources>-dao.js
-    ```
-
-4. Make sure to use the correct path for the new DAO file at path handlers files:
-
-    ```js
-    import petsDao from '../db/awsS3/<resources>-dao';
->>>>>>> 664b9f02
     ```