# Students API ![version](https://img.shields.io/badge/version-v1-blue.svg) [![openapi](https://img.shields.io/badge/openapi-2.0-green.svg)](./openapi.yaml) ![node](https://img.shields.io/badge/node-10.13-brightgreen.svg)

API to get student data.. API definition is contained in the [OpenAPI specification](./openapi.yaml).

## Getting Started

### Prerequisites

1. Install Node.js from [nodejs.org](https://nodejs.org/en/).
2. Generate a self signed certificate with [OpenSSL](https://www.openssl.org/):

    ```shell
    $ openssl req -newkey rsa:2048 -new -nodes -keyout key.pem -out csr.pem
    $ openssl x509 -req -days 365 -in csr.pem -signkey key.pem -out server.crt
    ```

3. Document API design in [openapi.yaml](./openapi.yaml). Please keep in mind that openapi documentation is mainly for the client's view. Directly implement the feature in the API if there is any difference between what the client should expect and what our server should provide.
4. Copy [config/default-example.yaml](config/default-example.yaml) to `config/default.yaml`. Modify as necessary, being careful to avoid committing sensitive data. If you want to configure application through [custom environment variables](https://github.com/lorenwest/node-config/wiki/Environment-Variables#custom-environment-variables), copy [config/custom-environment-variables-example.yaml](config/custom-environment-variables-example.yaml) as `config/custom-environment-variables.yaml` and map the environment variable names into your configuration structure.

    **Environment variables**: Sensitive data and data that changes per environment have been moved into environment variables. Below is a list of the variables along with a definition:

    | Environment variable | Description |
    | -------------------- | ----------- |
    | **${API_HOSTNAME}** | API hostname. |
    | **${API_PORT}** | The port used by the API. |
    | **${API_ADMIN_PORT}** | The port used by the **ADMIN** endpoint. |
    | **${API_USER}** | The HTTP Basic username used to authenticate API calls. |
    | **${API_PASSWD}** | The HTTP Basic password used to authenticate API calls. |

    **Options for logger configuration**:

    | Option | Description |
    | ------ | ----------- |
    | **size** | Maximum size of the file after which it will rotate. This can be a number of bytes, or units of kb, mb, and gb. If using the units, add 'k', 'm', or 'g' as the suffix. The units need to directly follow the number. |
    | **path** | The directory name to save log files to. |
    | **pattern** | A string representing the [moment.js date format](https://momentjs.com/docs/#/displaying/format/) to be used for rotating. The meta characters used in this string will dictate the frequency of the file rotation. For example, if your datePattern is simply 'HH' you will end up with 24 log files that are picked up and appended to every day. |
    | **archive** | A boolean to define whether or not to gzip archived log files. |

### Installing

```shell
# Using yarn (recommended)
$ yarn

# Using npm
$ npm install
```

### Usage

Run the application:

  ```shell
  # Run linting and testing tasks before starting the app
  $ gulp run

  # Run the app without running linting and testing tasks (only for development)
  $ gulp start
  ```

## Running the tests

### Linting

Run [ESLint](https://eslint.org/) to check the code:

```shell
# Using gulp
$ gulp lint

# Using npm
$ npm run lint
```

> Note: We are following [Airbnb's style](https://github.com/airbnb/javascript) as the JavaScript style guide.

### Testing

Run unit tests:

```shell
# Using gulp
$ gulp test

# Using npm
$ npm test
```

## Base project off the skeleton

### Base a new project off the skeleton

1. Clone the skeleton:

    ```shell
    $ git clone --origin skeleton git@github.com:osu-mist/express-api-skeleton.git students-api
    ```

2. Rename project by modifying [package.json](./package.json).

3. We use [express-openapi](https://www.npmjs.com/package/express-openapi) to generate API by inheriting openapi.yaml. Create path handlers and put them into corresponding directories. For example:

    * The path handler for `/api/v1/pets` should go to [api/v1/paths/pet.js](api/v1/paths/pet.js)
    * The path handler for `/api/v1/pets/{id}` should go to [api/v1/paths/pet/{id}.js](api/v1/paths/pet/{id}.js)

4. Copy [api/v1/serializers/pets-serializer.js](api/v1/serializers/pets-serializer.js) to `api/v1/serializers/<resources>-serializer.js` and modify as necessary:

    ```shell
    $ cp api/v1/serializers/pets-serializer.js api/v1/serializers/<resources>-serializer.js
    ```

### Base an existing project off / Incorporate updates from the skeleton

1. Add the skeleton as a remote:

    ```shell
    $ git remote add skeleton git@github.com:osu-mist/express-api-skeleton.git
    ```

2. Fetch updates from the skeleton:

    ```shell
    $ git fetch skeleton
    ```

3. Merge the skeleton into your codebase:

    ```shell
    $ git checkout feature/CO-1234-branch
    $ git merge skeleton/master
    $ git commit -v
    ```

## Getting data source from HTTP endpoints

The following instructions show you how to get data from external endpoints for use in the API.

1. Define `dataSources/http` section in the `/config/default.yaml` to be like:

    ```yaml
    dataSources:
      dataSources: ['http']
      http:
        url: 'https://api.example.com'
    ```

2. Copy [api/v1/db/http/pets-dao-example.js](api/v1/db/http/pets-dao-example.js) to `api/v1/db/http/<resources>-dao.js` and modify as necessary:

    ```shell
    $ cp api/v1/db/http/pets-dao-example.js api/v1/db/http/<resources>-dao.js
    ```

3. Make sure to require the correct path for the new DAO file at path handlers files:

    ```js
    const petsDao = require('../db/http/<resources>-dao');
    ```

## Getting data source from the Oracle Database

The following instructions show you how to connect the API to an Oracle database.

1. Install [Oracle Instant Client](http://www.oracle.com/technetwork/database/database-technologies/instant-client/overview/index.html) by following [this installation guide](https://oracle.github.io/odpi/doc/installation.html).

2. Install [oracledb](https://www.npmjs.com/package/oracledb) via package management:

    ```shell
    # Using yarn (recommended)
    $ yarn add oracledb

    # Using npm
    $ npm install oracledb
    ```

3. Define `dataSources/oracledb` section in the `/config/default.yaml` to be like:

    ```yaml
    dataSources:
      dataSources: ['oracledb']
      oracledb:
        connectString: 'DB_URL'
        user: 'DB_USER'
        password: 'DB_PASSWD'
        poolMin: 4
        poolMax: 4
        poolIncrement: 0:
    ```

    **Options for database configuration**:

    | Option | Description |
    | ------ | ----------- |
    | **poolMin** | The minimum number of connections a connection pool maintains, even when there is no activity to the target database. |
    | **poolMax** | The maximum number of connections that can be open in the connection pool. |
    | **poolIncrement** | The number of connections that are opened whenever a connection request exceeds the number of currently open connections. |

    > Note: To avoid `ORA-02396: exceeded maximum idle time` and prevent deadlocks, the [best practice](https://github.com/oracle/node-oracledb/issues/928#issuecomment-398238519) is to keep `poolMin` the same as `poolMax`. Also, ensure [increasing the number of worker threads](https://github.com/oracle/node-oracledb/blob/node-oracledb-v1/doc/api.md#-82-connections-and-number-of-threads) available to node-oracledb. The thread pool size should be at least equal to the maximum number of connections and less than 128.

4. If the SQL codes/queries contain intellectual property like Banner table names, put them into `api/v1/db/oracledb/contrib` folder and use [git-submodule](https://git-scm.com/docs/git-submodule) to manage submodules:

    * Add the given repository as a submodule at `api/v1/db/oracledb/contrib`:

        ```shell
        $ git submodule add <contrib_repo_git_url> api/v1/db/oracledb/contrib
        ```

    * Fetch the submodule from the contrib repository:

        ```shell
        $ git submodule update --init
        ```

5. Rename [api/v1/db/oracledb/connection-example.js](api/v1/db/oracledb/connection-example.js) to `api/v1/db/oracledb/connection.js`:

    ```shell
    $ git mv api/v1/db/oracledb/connection-example.js api/v1/db/oracledb/connection.js
    ```

6. Copy [api/v1/db/oracledb/pets-dao-example.js](api/v1/db/oracledb/pets-dao-example.js) to `api/v1/db/oracledb/<resources>-dao.js` and modify as necessary:

    ```shell
    $ cp api/v1/db/oracledb/pets-dao-example.js api/v1/db/oracledb/<resources>-dao.js
    ```

7. Make sure to require the correct path for the new DAO file at path handlers files:

    ```js
    const petsDao = require('../db/oracledb/<resources>-dao');
<<<<<<< HEAD
=======
    ```

## Getting data source from an AWS S3 bucket

The following instructions show you how to get data from an AWS S3 bucket

1. Install [aws-sdk](https://www.npmjs.com/package/aws-sdk) via package management:

    ```shell
    # Using yarn (recommended)
    $ yarn add aws-sdk

    # Using npm
    $ npm install aws-sdk
    ```

2. Define the `dataSources` field in `config/default.yaml` to be like:

    ```yaml
    dataSources:
      dataSources: ['awsS3']
      awsS3:
        bucket: BUCKET_NAME
        apiVersion: API_VERSION
        accessKeyId: ACCESS_KEY_ID
        secretAccessKey: SECRET_ACCESS_KEY
        region: REGION
        endpoint: null
        s3ForcePathStyle: false
    ```

    **Options for configuration**:

    | Option | Description |
    | ------ | ----------- |
    | **bucket** | The name of the AWS S3 bucket to use |
    | **apiVersion** | Version of the S3 API. Example: `'2006-03-01'` |
    | **endpoint** | When using a local or proxy S3 instance, set this value to the host URL. Example: `http://localhost:9000` |
    | **s3ForcePathStyle** | Set to `true` if using a local or proxy S3 instance |

3. Copy [api/v1/db/awsS3/pets-dao-example.js](api/v1/db/awsS3/pets-dao-example.js) to `api/v1/db/awsS3/<resources>-dao.js` and modify as necessary:

    ```shell
    $ cp api/v1/db/awsS3/pets-dao-example.js api/v1/db/awsS3/<resources>-dao.js
    ```

4. Make sure to require the correct path for the new DAO file at path handlers files:

    ```js
    const petsDao = require('../db/awsS3/<resources>-dao');
>>>>>>> c3bfe519
    ```

## Docker

[Dockerfile](Dockerfile) is also provided. To run the app in a container, install [Docker](https://www.docker.com/) first, then:

1. Modify `WORKDIR` from the [Dockerfile](Dockerfile#L4-L5):

    ```Dockerfile
    # Copy folder to workspace
    WORKDIR /usr/src/students-api
    COPY . /usr/src/students-api
    ```

2. If the API requires [node-oracledb](https://oracle.github.io/node-oracledb/) to connect to an Oracle database, download an [Oracle Instant Client 12.2 Basic Light zip (64 bits)](http://www.oracle.com/technetwork/topics/linuxx86-64soft-092277.html) and place into `./bin` folder. In addition, uncomment [the following code](Dockerfile#L11-L18) from the Dockerfile:

    ```Dockerfile
    # Install Oracle Instant Client
    RUN apt-get update && apt-get install -y libaio1 unzip
    RUN mkdir -p /opt/oracle
    RUN unzip bin/instantclient-basiclite-linux.x64-12.2.0.1.0.zip -d /opt/oracle
    RUN cd /opt/oracle/instantclient_12_2 \
        && ln -s libclntsh.so.12.1 libclntsh.so \
        && ln -s libocci.so.12.1 libocci.so
    RUN echo /opt/oracle/instantclient_12_2 > /etc/ld.so.conf.d/oracle-instantclient.conf \
        && ldconfig
    ```

3. Build the docker image:

    ```shell
    $ docker build -t students-api .
    ```

4. Run the app in a container:

    ```shell
    $ docker run -d \
                 -p 8080:8080 \
                 -p 8081:8081 \
                 -v path/to/keytools/:/usr/src/students-api/keytools:ro \
                 -v "$PWD"/config:/usr/src/students-api/config:ro \
                 -v "$PWD"/logs:/usr/src/students-api/logs \
                 --name students-api \
                 students-api
    ```<|MERGE_RESOLUTION|>--- conflicted
+++ resolved
@@ -226,8 +226,6 @@
 
     ```js
     const petsDao = require('../db/oracledb/<resources>-dao');
-<<<<<<< HEAD
-=======
     ```
 
 ## Getting data source from an AWS S3 bucket
@@ -278,7 +276,6 @@
 
     ```js
     const petsDao = require('../db/awsS3/<resources>-dao');
->>>>>>> c3bfe519
     ```
 
 ## Docker
