# Students API ![version](https://img.shields.io/badge/version-v1-blue.svg) [![openapi](https://img.shields.io/badge/openapi-2.0-green.svg)](./openapi.yaml) ![node](https://img.shields.io/badge/node-10.13-brightgreen.svg)

API to get student data.. API definition is contained in the [OpenAPI specification](./openapi.yaml).

## Getting Started

### Prerequisites

1. Install Node.js from [nodejs.org](https://nodejs.org/en/).
2. Generate a self signed certificate with [OpenSSL](https://www.openssl.org/):

    ```shell
    $ openssl req -newkey rsa:2048 -new -nodes -keyout key.pem -out csr.pem
    $ openssl x509 -req -days 365 -in csr.pem -signkey key.pem -out server.crt
    ```

3. Document API design in [openapi.yaml](./openapi.yaml). Please keep in mind that openapi documentation is mainly for the client's view. Directly implement the feature in the API if there is any difference between what the client should expect and what our server should provide.
4. Copy [config/default-example.yaml](config/default-example.yaml) to `config/default.yaml`. Modify as necessary, being careful to avoid committing sensitive data. If you want to configure application through [custom environment variables](https://github.com/lorenwest/node-config/wiki/Environment-Variables#custom-environment-variables), copy [config/custom-environment-variables-example.yaml](config/custom-environment-variables-example.yaml) as `config/custom-environment-variables.yaml` and map the environment variable names into your configuration structure.

    **Environment variables**: Sensitive data and data that changes per environment have been moved into environment variables. Below is a list of the variables along with a definition:

    | Environment variable | Description |
    | -------------------- | ----------- |
    | **${API_HOSTNAME}** | API hostname. |
    | **${API_PORT}** | The port used by the API. |
    | **${API_ADMIN_PORT}** | The port used by the **ADMIN** endpoint. |
    | **${API_USER}** | The HTTP Basic username used to authenticate API calls. |
    | **${API_PASSWD}** | The HTTP Basic password used to authenticate API calls. |

    **Options for logger configuration**:

    | Option | Description |
    | ------ | ----------- |
    | **size** | Maximum size of the file after which it will rotate. This can be a number of bytes, or units of kb, mb, and gb. If using the units, add 'k', 'm', or 'g' as the suffix. The units need to directly follow the number. |
    | **path** | The directory name to save log files to. |
    | **pattern** | A string representing the [moment.js date format](https://momentjs.com/docs/#/displaying/format/) to be used for rotating. The meta characters used in this string will dictate the frequency of the file rotation. For example, if your datePattern is simply 'HH' you will end up with 24 log files that are picked up and appended to every day. |
    | **archive** | A boolean to define whether or not to gzip archived log files. |

### Installing

```shell
# Using yarn (recommended)
$ yarn

# Using npm
$ npm install
```

### Usage

Run the application:

  ```shell
  # Run linting and testing tasks before starting the app
  $ gulp run

  # Run the app without running linting and testing tasks (only for development)
  $ gulp start
  ```

## Running the tests

### Linting

Run [ESLint](https://eslint.org/) to check the code:

```shell
# Using gulp
$ gulp lint

# Using npm
$ npm run lint
```

> Note: We are following [Airbnb's style](https://github.com/airbnb/javascript) as the JavaScript style guide.

### Testing

Run unit tests:

```shell
# Using gulp
$ gulp test

# Using npm
$ npm test
```

## Base project off the skeleton

<<<<<<< HEAD
=======
### Base a new project off the skeleton

1. Clone the skeleton:

    ```shell
    $ git clone --origin skeleton git@github.com:osu-mist/express-api-skeleton.git <my-api>
    ```

2. Rename project by modifying [package.json](./package.json).

3. We use [express-openapi](https://www.npmjs.com/package/express-openapi) to generate API by inheriting openapi.yaml. Create path handlers and put them into corresponding directories. For example:

    * The path handler for `/api/v1/pets` should go to [api/v1/paths/pet.js](api/v1/paths/pet.js)
    * The path handler for `/api/v1/pets/{id}` should go to [api/v1/paths/pet/{id}.js](api/v1/paths/pet/{id}.js)

4. Copy [api/v1/serializers/pets-serializer.js](api/v1/serializers/pets-serializer.js) to `api/v1/serializers/<resources>-serializer.js` and modify as necessary:

    ```shell
    $ cp api/v1/serializers/pets-serializer.js api/v1/serializers/<resources>-serializer.js
    ```

>>>>>>> 987d6c22
### Base an existing project off / Incorporate updates from the skeleton

1. Add the skeleton as a remote:

    ```shell
    $ git remote add skeleton git@github.com:osu-mist/express-api-skeleton.git
    ```

2. Fetch updates from the skeleton:

    ```shell
    $ git fetch skeleton
    ```

3. Merge the skeleton into your codebase:

    ```shell
    $ git checkout feature/CO-1234-branch
    $ git merge skeleton/master
    $ git commit -v
    ```

## Getting data source from the Oracle Database

The following instructions show you how to connect the API to an Oracle database.

1. Install [Oracle Instant Client](http://www.oracle.com/technetwork/database/database-technologies/instant-client/overview/index.html) by following [this installation guide](https://oracle.github.io/odpi/doc/installation.html).

2. Install [oracledb](https://www.npmjs.com/package/oracledb) via package management:

    ```shell
    # Using yarn (recommended)
    $ yarn add oracledb

    # Using npm
    $ npm install oracledb
    ```

3. Define `dataSources/oracledb` section in the `/config/default.yaml` to be like:

    ```yaml
    dataSources:
      dataSources: ['oracledb']
      oracledb:
        connectString: 'DB_URL'
        user: 'DB_USER'
        password: 'DB_PASSWD'
        poolMin: 4
        poolMax: 4
        poolIncrement: 0:
    ```

    **Options for database configuration**:

    | Option | Description |
    | ------ | ----------- |
    | **poolMin** | The minimum number of connections a connection pool maintains, even when there is no activity to the target database. |
    | **poolMax** | The maximum number of connections that can be open in the connection pool. |
    | **poolIncrement** | The number of connections that are opened whenever a connection request exceeds the number of currently open connections. |

    > Note: To avoid `ORA-02396: exceeded maximum idle time` and prevent deadlocks, the [best practice](https://github.com/oracle/node-oracledb/issues/928#issuecomment-398238519) is to keep `poolMin` the same as `poolMax`. Also, ensure [increasing the number of worker threads](https://github.com/oracle/node-oracledb/blob/node-oracledb-v1/doc/api.md#-82-connections-and-number-of-threads) available to node-oracledb. The thread pool size should be at least equal to the maximum number of connections and less than 128.

4. If the SQL codes/queries contain intellectual property like Banner table names, put them into `api/v1/db/oracledb/contrib` folder and use [git-submodule](https://git-scm.com/docs/git-submodule) to manage submodules:

    * Add the given repository as a submodule at `api/v1/db/oracledb/contrib`:

        ```shell
        $ git submodule add <contrib_repo_git_url> api/v1/db/oracledb/contrib
        ```

    * Fetch the submodule from the contrib repository:

        ```shell
        $ git submodule update --init
        ```

5. Copy [api/v1/db/oracledb/pets-dao-example.js](api/v1/db/oracledb/pets-dao-example.js) to `api/v1/db/oracledb/<resources>-dao.js` and modify as necessary:

    ```shell
    $ cp api/v1/db/oracledb/pets-dao-example.js api/v1/db/oracledb/<resources>-dao.js
    ```

6. Make sure to require the correct path for the new DAO file at path handlers files:

    ```js
    const petsDao = require('../db/oracledb/<resources>-dao');
    ```

## Docker

[Dockerfile](Dockerfile) is also provided. To run the app in a container, install [Docker](https://www.docker.com/) first, then:

1. Modify `WORKDIR` from the [Dockerfile](Dockerfile#L4-L5):

    ```Dockerfile
    # Copy folder to workspace
    WORKDIR /usr/src/students-api
    COPY . /usr/src/students-api
    ```

2. If the API requires [node-oracledb](https://oracle.github.io/node-oracledb/) to connect to an Oracle database, download an [Oracle Instant Client 12.2 Basic Light zip (64 bits)](http://www.oracle.com/technetwork/topics/linuxx86-64soft-092277.html) and place into `./bin` folder. In addition, uncomment [the following code](Dockerfile#L11-L18) from the Dockerfile:

    ```Dockerfile
    # Install Oracle Instant Client
    RUN apt-get update && apt-get install -y libaio1 unzip
    RUN mkdir -p /opt/oracle
    RUN unzip bin/instantclient-basiclite-linux.x64-12.2.0.1.0.zip -d /opt/oracle
    RUN cd /opt/oracle/instantclient_12_2 \
        && ln -s libclntsh.so.12.1 libclntsh.so \
        && ln -s libocci.so.12.1 libocci.so
    RUN echo /opt/oracle/instantclient_12_2 > /etc/ld.so.conf.d/oracle-instantclient.conf \
        && ldconfig
    ```

3. Build the docker image:

    ```shell
    $ docker build -t students-api .
    ```

4. Run the app in a container:

    ```shell
    $ docker run -d \
                 -p 8080:8080 \
                 -p 8081:8081 \
                 -v path/to/keytools/:/usr/src/students-api/keytools:ro \
                 -v "$PWD"/config:/usr/src/students-api/config:ro \
                 -v "$PWD"/logs:/usr/src/students-api/logs \
                 --name students-api \
                 students-api
    ```<|MERGE_RESOLUTION|>--- conflicted
+++ resolved
@@ -88,30 +88,6 @@
 
 ## Base project off the skeleton
 
-<<<<<<< HEAD
-=======
-### Base a new project off the skeleton
-
-1. Clone the skeleton:
-
-    ```shell
-    $ git clone --origin skeleton git@github.com:osu-mist/express-api-skeleton.git <my-api>
-    ```
-
-2. Rename project by modifying [package.json](./package.json).
-
-3. We use [express-openapi](https://www.npmjs.com/package/express-openapi) to generate API by inheriting openapi.yaml. Create path handlers and put them into corresponding directories. For example:
-
-    * The path handler for `/api/v1/pets` should go to [api/v1/paths/pet.js](api/v1/paths/pet.js)
-    * The path handler for `/api/v1/pets/{id}` should go to [api/v1/paths/pet/{id}.js](api/v1/paths/pet/{id}.js)
-
-4. Copy [api/v1/serializers/pets-serializer.js](api/v1/serializers/pets-serializer.js) to `api/v1/serializers/<resources>-serializer.js` and modify as necessary:
-
-    ```shell
-    $ cp api/v1/serializers/pets-serializer.js api/v1/serializers/<resources>-serializer.js
-    ```
-
->>>>>>> 987d6c22
 ### Base an existing project off / Incorporate updates from the skeleton
 
 1. Add the skeleton as a remote:
