# Students API Integration Test ![python](https://img.shields.io/badge/python-3.7-blue.svg)

The integration tests for Students API written using Python 3.

## Configuration

### Test on local instance

1. Start the API which should be tested locally.
2. copy
[configuration-example.json](./configuration-example.json) as `configuration.json`  and modify it as necessary. For example:

    ```json
    "local_test": true,
    "api": {
        "local_base_url": "https://localhost:8080/api/v1",
        ...
    },
    "auth": {
        "basic_auth": {
            "username": <username>,
            "password": <password>
        },
        ...
    },
    ...
    ```

### Test on production environment

1. Register an application via [OSU Developer Portal](https://developer.oregonstate.edu/)
2. Get `client_id` and `client_secret` from your app, then copy
[configuration-example.json](./configuration-example.json) as `configuration.json` and modify it as necessary. For example:

    ```json
    "local_test": false,
    "api": {
        ...
        "base_url": "https://api.oregonstate.edu/v1"
    },
    "auth": {
        ...
        "oauth2": {
            "token_api_url": "https://api.oregonstate.edu/oauth2/token",
            "client_id": <client_id>,
            "client_secret": <client_secret>
        }
    },
    ...
    ```

## Usage

1. Install dependencies via pip:

    ```shell
    $ pip install -r requirements.txt
    ```

2. Install an OpenAPI validator backend package

    **OpenAPI 2**:

    ```shell
    $ pip install flex
    ```

    **OpenAPI 3**:

    ```shell
    $ pip install openapi-spec-validator
    ```

3. Run the integration test:

    ```shell
    $ python integration_test.py -v --config path/to/configuration.json --openapi path/to/openapi.yaml
    ```

## Docker

Use these commands to build and run the tests in a container. All you need installed is Docker. **Make sure you are in the root directory of the repository**.

```shell
<<<<<<< HEAD
$ docker build -f src/tests/integration/Dockerfile -t students-api-integration-test .
$ docker run --rm \
             -v "$PWD"/src/tests/integration/configuration.json:/usr/src/app/configuration.json:ro \
             students-api-integration-test
=======
$ docker build -f src/tests/integration/Dockerfile -t <my-api>-integration_test .
$ docker run --rm \
             -v "$PWD"/src/tests/integration/configuration.json:/usr/src/app/configuration.json:ro \
             <my-api>-integration_test
>>>>>>> a72e05b8
```

### Test on local instance from the Docker container

* Mac users: replace `localhost` with `host.docker.internal` in the `configuration.json`.
* Linux users: add `--network=host` flag when performing `docker run` command.<|MERGE_RESOLUTION|>--- conflicted
+++ resolved
@@ -82,17 +82,10 @@
 Use these commands to build and run the tests in a container. All you need installed is Docker. **Make sure you are in the root directory of the repository**.
 
 ```shell
-<<<<<<< HEAD
 $ docker build -f src/tests/integration/Dockerfile -t students-api-integration-test .
 $ docker run --rm \
              -v "$PWD"/src/tests/integration/configuration.json:/usr/src/app/configuration.json:ro \
              students-api-integration-test
-=======
-$ docker build -f src/tests/integration/Dockerfile -t <my-api>-integration_test .
-$ docker run --rm \
-             -v "$PWD"/src/tests/integration/configuration.json:/usr/src/app/configuration.json:ro \
-             <my-api>-integration_test
->>>>>>> a72e05b8
 ```
 
 ### Test on local instance from the Docker container
