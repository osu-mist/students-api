--- conflicted
+++ resolved
@@ -38,12 +38,9 @@
     "jsonapi-serializer": "^3.5.6",
     "lodash": "^4.17.11",
     "moment": "^2.22.2",
-<<<<<<< HEAD
     "moment-timezone": "^0.5.23",
     "oracledb": "^3.0.1",
-=======
     "query-string": "^6.2.0",
->>>>>>> 973f5b44
     "simple-git": "^1.96.0",
     "swagger-parser": "^6.0.3",
     "winston": "^3.1.0",
