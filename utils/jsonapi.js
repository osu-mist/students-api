--- conflicted
+++ resolved
@@ -26,16 +26,11 @@
     keyForAttribute: 'camelCase',
     dataLinks: {
       self: (row) => {
-<<<<<<< HEAD
-        const resourceURL = idSelfLink(row[identifierField], resourcePath);
-        return subresourceLink(resourceURL, subresourcePath);
-=======
         if (subresourcePath) {
           const resourceURL = idSelfLink(row[identifierField], resourcePath);
           return subresourceLink(resourceURL, subresourcePath);
         }
         return idSelfLink(row[identifierField], resourcePath);
->>>>>>> 557aa41c
       },
     },
     topLevelLinks: { self: topLevelSelfLink },
