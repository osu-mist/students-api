--- conflicted
+++ resolved
@@ -61,12 +61,6 @@
     } = pagination;
 
     options.topLevelLinks = _.assign(options.topLevelLinks, {
-<<<<<<< HEAD
-      first: paramsLink(resourceUrl, pageParamsBuilder(pageNumber, pageSize)),
-      last: paramsLink(resourceUrl, pageParamsBuilder(totalPages, pageSize)),
-      next: nextPage ? paramsLink(resourceUrl, pageParamsBuilder(nextPage, pageSize)) : null,
-      prev: prevPage ? paramsLink(resourceUrl, pageParamsBuilder(prevPage, pageSize)) : null,
-=======
       first: paramsLink(paramsLink(resourceUrl, pageParamsBuilder(1, pageSize)), query),
       last: paramsLink(paramsLink(resourceUrl, pageParamsBuilder(totalPages, pageSize)), query),
       next: nextPage
@@ -75,7 +69,6 @@
       prev: prevPage
         ? paramsLink(paramsLink(resourceUrl, pageParamsBuilder(prevPage, pageSize)), query)
         : null,
->>>>>>> 987d6c22
     });
 
     options.meta = {
