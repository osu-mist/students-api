import json
import logging
import unittest
import yaml

from prance import ResolvingParser

import utils


class integration_tests(unittest.TestCase):
    @classmethod
    def setup(cls, config_path, openapi_path):
        with open(config_path) as config_file:
            config = json.load(config_file)
            cls.base_url = utils.setup_base_url(config)
            cls.session = utils.setup_session(config)
            cls.local_test = config['local_test']

            cls.test_cases = config['test_cases']
            cls.valid_terms = cls.test_cases['valid_terms']
            cls.invalid_terms = cls.test_cases['invalid_terms']

        with open(openapi_path) as openapi_file:
            openapi = yaml.load(openapi_file, Loader=yaml.SafeLoader)
            if 'swagger' in openapi:
                backend = 'flex'
            elif 'openapi' in openapi:
                backend = 'openapi-spec-validator'
            else:
                exit('Error: could not determine openapi document version')

        parser = ResolvingParser(openapi_path, backend=backend)
        cls.openapi = parser.specification

    @classmethod
    def cleanup(cls):
        cls.session.close()

    @classmethod
    # Helper function to get testing endpoint
    def get_test_endpoint(cls, test_case, sub_endpoint):
        return f'/students/{cls.test_cases[test_case]}/{sub_endpoint}'

    # Helper function for testing term query
    def term_testing(self, endpoint, resource, nullable_fields=None):
        for valid_term in self.valid_terms:
            params = {'term': valid_term}
            utils.test_endpoint(self, endpoint, resource, 200,
                                query_params=params,
                                nullable_fields=nullable_fields)

        for invalid_term in self.invalid_terms:
            params = {'term': invalid_term}
            utils.test_endpoint(self, endpoint, 'ErrorResource', 400,
                                query_params=params)

    # Test case: GET /students/{osuId}/account-balance
    def test_get_account_balance_by_id(self):
        resource = 'AccountBalanceResource'
        endpoint = self.get_test_endpoint('valid_account_balance',
                                          'account-balance')

        utils.test_endpoint(self, endpoint, resource, 200)

    # Test case: GET /students/{osuId}/account-transactions
    def test_get_account_transactions_by_id(self):
        resource = 'AccountTransactionsResource'
        endpoint = self.get_test_endpoint('valid_account_transactions',
                                          'account-transactions')

        utils.test_endpoint(self, endpoint, resource, 200)

    # Test case: GET /students/{osuId}/academic-status
    def test_get_academic_status_by_id(self):
        resource = 'AcademicStatusResource'
        endpoint = self.get_test_endpoint('valid_academic_status',
                                          'academic-status')
        nullable_fields = ['academicStanding']

        utils.test_endpoint(self, endpoint, resource, 200,
                            nullable_fields=nullable_fields)
        self.term_testing(endpoint, resource, nullable_fields=nullable_fields)

    # Test case: GET /students/{osuId}/classification
    def test_get_classification_by_id(self):
        resource = 'ClassificationResource'
        endpoint = self.get_test_endpoint('valid_classification',
                                          'classification')

        utils.test_endpoint(self, endpoint, resource, 200)

    # Test case: GET /students/{osuId}/gpa
    def test_get_gpa_by_id(self):
        resource = 'GradePointAverageResource'
        endpoint = self.get_test_endpoint('valid_gpa',
                                          'gpa')

        utils.test_endpoint(self, endpoint, resource, 200)

    # Test case: GET /students/{osuId}/grades
    def test_get_grades_by_id(self):
        resource = 'GradesResource'
        endpoint = self.get_test_endpoint('valid_grades',
                                          'grades')

        utils.test_endpoint(self, endpoint, resource, 200)
        self.term_testing(endpoint, resource)

    # Test case: GET /students/{osuId}/class-schedule
    def test_get_class_schedule_by_id(self):
        resource = 'ClassScheduleResource'
        endpoint = self.get_test_endpoint('valid_class_schedule',
                                          'class-schedule')

        """
        Since OpenAPI 2.0 doesn't support nullable attribute, we need to
        manually exclude nullable fields until we migrate to OpenAPI 3.0
        """
        nullable_fields = [
            'email',
            'beginTime',
            'endTime',
            'room',
            'building',
            'buildingDescription'
        ]
<<<<<<< HEAD

        utils.test_endpoint(self, endpoint, resource, 200,
                            nullable_fields=nullable_fields)
        self.term_testing(endpoint, resource, nullable_fields=nullable_fields)

    # Test case: GET /students/{osuId}/holds
    def test_get_holds_by_id(self):
        resource = 'HoldsResource'
        endpoint = self.get_test_endpoint('valid_holds',
                                          'holds')

        utils.test_endpoint(self, endpoint, resource, 200)

    # Test case: GET /students/{osuId}/dual-enrollment
    def test_get_dual_enrollment_by_id(self):
        resource = 'DualEnrollmentResource'
        endpoint = self.get_test_endpoint('valid_dual_enrollment',
                                          'dual-enrollment')

        utils.test_endpoint(self, endpoint, resource, 200)
        self.term_testing(endpoint, resource)
=======
        nullable_fields = ['owner']
        for pagination in testing_paginations:
            params = {f'page[{k}]': pagination[k] for k in ['number', 'size']}
            expected_status_code = pagination['expected_status_code']
            resource = (
                'PetResource' if expected_status_code == 200
                else 'ErrorObject'
            )
            response = utils.test_endpoint(self, endpoint, resource,
                                           expected_status_code,
                                           query_params=params,
                                           nullable_fields=nullable_fields)
            content = utils.get_json_content(self, response)
            if expected_status_code == 200:
                try:
                    meta = content['meta']
                    num = pagination['number'] if pagination['number'] else 1
                    size = pagination['size'] if pagination['size'] else 25

                    self.assertEqual(num, meta['currentPageNumber'])
                    self.assertEqual(size, meta['currentPageSize'])
                except KeyError as error:
                    self.fail(error)

    # Test case: GET /pets/{id}
    def test_get_pet_by_id(self, endpoint='/pets'):
        valid_pet_ids = self.test_cases['valid_pet_ids']
        invalid_pet_ids = self.test_cases['invalid_pet_ids']

        for pet_id in valid_pet_ids:
            resource = 'PetResource'
            utils.test_endpoint(self, f'{endpoint}/{pet_id}', resource, 200)

        for pet_id in invalid_pet_ids:
            resource = 'ErrorObject'
            utils.test_endpoint(self, f'{endpoint}/{pet_id}', resource, 404)
>>>>>>> 65c2e0b7


if __name__ == '__main__':
    arguments, argv = utils.parse_arguments()

    # Setup logging level
    if arguments.debug:
        logging.basicConfig(level=logging.DEBUG)
    else:
        logging.basicConfig(level=logging.INFO)

    integration_tests.setup(arguments.config_path, arguments.openapi_path)
    unittest.main(argv=argv)
    integration_tests.cleanup()<|MERGE_RESOLUTION|>--- conflicted
+++ resolved
@@ -52,7 +52,7 @@
 
         for invalid_term in self.invalid_terms:
             params = {'term': invalid_term}
-            utils.test_endpoint(self, endpoint, 'ErrorResource', 400,
+            utils.test_endpoint(self, endpoint, 'ErrorObject', 400,
                                 query_params=params)
 
     # Test case: GET /students/{osuId}/account-balance
@@ -125,7 +125,6 @@
             'building',
             'buildingDescription'
         ]
-<<<<<<< HEAD
 
         utils.test_endpoint(self, endpoint, resource, 200,
                             nullable_fields=nullable_fields)
@@ -147,44 +146,6 @@
 
         utils.test_endpoint(self, endpoint, resource, 200)
         self.term_testing(endpoint, resource)
-=======
-        nullable_fields = ['owner']
-        for pagination in testing_paginations:
-            params = {f'page[{k}]': pagination[k] for k in ['number', 'size']}
-            expected_status_code = pagination['expected_status_code']
-            resource = (
-                'PetResource' if expected_status_code == 200
-                else 'ErrorObject'
-            )
-            response = utils.test_endpoint(self, endpoint, resource,
-                                           expected_status_code,
-                                           query_params=params,
-                                           nullable_fields=nullable_fields)
-            content = utils.get_json_content(self, response)
-            if expected_status_code == 200:
-                try:
-                    meta = content['meta']
-                    num = pagination['number'] if pagination['number'] else 1
-                    size = pagination['size'] if pagination['size'] else 25
-
-                    self.assertEqual(num, meta['currentPageNumber'])
-                    self.assertEqual(size, meta['currentPageSize'])
-                except KeyError as error:
-                    self.fail(error)
-
-    # Test case: GET /pets/{id}
-    def test_get_pet_by_id(self, endpoint='/pets'):
-        valid_pet_ids = self.test_cases['valid_pet_ids']
-        invalid_pet_ids = self.test_cases['invalid_pet_ids']
-
-        for pet_id in valid_pet_ids:
-            resource = 'PetResource'
-            utils.test_endpoint(self, f'{endpoint}/{pet_id}', resource, 200)
-
-        for pet_id in invalid_pet_ids:
-            resource = 'ErrorObject'
-            utils.test_endpoint(self, f'{endpoint}/{pet_id}', resource, 404)
->>>>>>> 65c2e0b7
 
 
 if __name__ == '__main__':
